--- conflicted
+++ resolved
@@ -19,41 +19,20 @@
         self._running = False
 
     def _pack_elements(self, volume: int = 7) -> List[List[Element]]:
-<<<<<<< HEAD
-        """This function implements the First Fit Descending (FFD) algorithm to
-        pack Elements (https://en.wikipedia.org/wiki/Bin_packing_problem).
-=======
         """This function implements a First Fit Descending (FFD) algorithm to
         pack Elements efficiently (https://en.wikipedia.org/wiki/Bin_packing_problem).
->>>>>>> 425d526a
         Parameters
         ----------
         volume : int, optional
             The volume into which to pack the elements. Defaults to 7, which
             is the maximum length of an ODT.
-        
+
         Returns
         -------
         bins : List[List[Element]]
             List of lists of elements, packed so that the sum of their size
             does not exceed the specified volume.
         """
-<<<<<<< HEAD
-        sorted_elements = {e for e in sorted(self.elements, reverse=True, key=lambda e: e.size)}
-        bins = []
-    
-        for se in sorted_elements:
-            for b in bins:
-                if sum([e.size for e in b]) + se.size <= volume:
-                    # The item fits in an existing bin
-                    b.append(se)
-                    break
-            else:
-                # The item did not fit in an existing bin, put it in a new bin
-                bins.append([se])
-    
-        return bins
-=======
         sorted_elements = sorted(self.elements, reverse=True, key=lambda e: e.size)
         packed = []
 
@@ -68,7 +47,6 @@
                 packed.append([se])
 
         return packed
->>>>>>> 425d526a
 
     def _get_daq_lists(self):
         daq_list_size = None
